from contextlib import asynccontextmanager

import structlog
from fastapi import FastAPI, HTTPException, Request
from fastapi.exceptions import RequestValidationError
from fastapi.middleware.cors import CORSMiddleware
from fastapi.responses import JSONResponse

from app.api.v1.router import api_router
from app.core.config import settings
from app.core.redis_client import redis_client
from app.db.database import close_db
from app.schemas.dto import ErrorDetail, ValidationErrorResponse
from app.workers.scheduler import analytics_scheduler

# Configure structured logging
structlog.configure(
    processors=[
        structlog.stdlib.filter_by_level,
        structlog.stdlib.add_logger_name,
        structlog.stdlib.add_log_level,
        structlog.stdlib.PositionalArgumentsFormatter(),
        structlog.processors.TimeStamper(fmt="iso"),
        structlog.processors.StackInfoRenderer(),
        structlog.processors.format_exc_info,
        structlog.processors.UnicodeDecoder(),
        structlog.processors.JSONRenderer()
    ],
    context_class=dict,
    logger_factory=structlog.stdlib.LoggerFactory(),
    cache_logger_on_first_use=True,
)

logger = structlog.get_logger(__name__)


@asynccontextmanager
async def lifespan(app: FastAPI):
    """Lifespan context manager for startup and shutdown."""
    # Startup
    logger.info("Starting WeatherAI backend...")

<<<<<<< HEAD
    # Initialize Redis (optional, fails gracefully)
    try:
        await redis_client.initialize()
    except Exception as e:
        logger.warning(
            "Redis initialization failed, continuing with fallback modes",
            error=str(e)
        )
=======
    # Initialize database (only if not handled by entrypoint)
    if settings.enable_startup_migration:
        logger.info("Running startup database initialization...")
        await init_db()
    else:
        logger.info("Skipping startup migration (handled by entrypoint)")
>>>>>>> 6e567765

    # Start analytics scheduler
    await analytics_scheduler.start()

    logger.info("WeatherAI backend started successfully")
    yield

    # Shutdown
    logger.info("Shutting down WeatherAI backend...")

    # Stop analytics scheduler
    await analytics_scheduler.stop()
    
    # Close Redis connection
    await redis_client.close()

    await close_db()
    logger.info("WeatherAI backend shutdown complete")


# Create FastAPI app
app = FastAPI(
    title="WeatherAI Backend",
    description="AI-powered weather application backend with FastAPI, MSSQL, and OpenAI LLM",
    version="0.1.0",
    lifespan=lifespan
)

# CORS middleware
app.add_middleware(
    CORSMiddleware,
    allow_origins=settings.cors_origins,
    allow_credentials=True,
    allow_methods=["*"],
    allow_headers=["*"],
)


# Exception handlers
@app.exception_handler(HTTPException)
async def http_exception_handler(request: Request, exc: HTTPException):
    """Handle HTTP exceptions with consistent error format."""
    return JSONResponse(
        status_code=exc.status_code,
        content=ErrorDetail(
            type="http_error",
            title=exc.detail,
            detail=exc.detail,
            status=exc.status_code
        ).dict()
    )


@app.exception_handler(RequestValidationError)
async def validation_exception_handler(request: Request, exc: RequestValidationError):
    """Handle validation errors with detailed error information."""
    return JSONResponse(
        status_code=422,
        content=ValidationErrorResponse(
            detail="Validation failed",
            errors=[
                {
                    "loc": list(error["loc"]),
                    "msg": error["msg"],
                    "type": error["type"]
                }
                for error in exc.errors()
            ] # type: ignore
        ).dict()
    )


@app.exception_handler(Exception)
async def global_exception_handler(request: Request, exc: Exception):
    """Handle unexpected exceptions."""
    logger.error("Unexpected error", exc_info=exc, extra={"path": request.url.path})
    return JSONResponse(
        status_code=500,
        content=ErrorDetail(
            type="internal_error",
            title="Internal Server Error",
            detail="An unexpected error occurred",
            status=500
        ).dict()
    )


# Include API routes
app.include_router(api_router, prefix="/api")


# Root endpoint
@app.get("/")
async def root():
    """Root endpoint."""
    return {
        "message": "WeatherAI Backend API",
        "version": "0.1.0",
        "docs": "/docs",
        "health": "/api/health"
    }<|MERGE_RESOLUTION|>--- conflicted
+++ resolved
@@ -40,7 +40,6 @@
     # Startup
     logger.info("Starting WeatherAI backend...")
 
-<<<<<<< HEAD
     # Initialize Redis (optional, fails gracefully)
     try:
         await redis_client.initialize()
@@ -49,14 +48,13 @@
             "Redis initialization failed, continuing with fallback modes",
             error=str(e)
         )
-=======
+
     # Initialize database (only if not handled by entrypoint)
     if settings.enable_startup_migration:
         logger.info("Running startup database initialization...")
         await init_db()
     else:
         logger.info("Skipping startup migration (handled by entrypoint)")
->>>>>>> 6e567765
 
     # Start analytics scheduler
     await analytics_scheduler.start()
