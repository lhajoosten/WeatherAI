--- conflicted
+++ resolved
@@ -1,7 +1,6 @@
 #!/bin/sh
 set -e
 
-<<<<<<< HEAD
 # Function to bootstrap database (create if it doesn't exist)
 bootstrap_database() {
     echo "Starting database bootstrap process..."
@@ -35,31 +34,6 @@
         
 except Exception as e:
     print(f"Database bootstrap error: {e}")
-=======
-# Get environment variables with defaults
-DB_BOOTSTRAP_MAX_ATTEMPTS=${DB_BOOTSTRAP_MAX_ATTEMPTS:-30}
-DB_BOOTSTRAP_SLEEP_SECONDS=${DB_BOOTSTRAP_SLEEP_SECONDS:-2}
-SKIP_DB_BOOTSTRAP=${SKIP_DB_BOOTSTRAP:-false}
-
-# Function to ensure database exists
-ensure_database() {
-    echo "Starting database bootstrap..."
-    python - <<'PY'
-import os
-import sys
-from app.db.bootstrap import ensure_database
-
-# Get configuration from environment
-max_attempts = int(os.getenv('DB_BOOTSTRAP_MAX_ATTEMPTS', '30'))
-sleep_seconds = int(os.getenv('DB_BOOTSTRAP_SLEEP_SECONDS', '2'))
-skip_creation = os.getenv('SKIP_DB_BOOTSTRAP', 'false').lower() == 'true'
-
-if ensure_database(max_attempts=max_attempts, sleep_seconds=sleep_seconds, skip_creation=skip_creation):
-    print("Database bootstrap completed successfully")
-    sys.exit(0)
-else:
-    print("Database bootstrap failed")
->>>>>>> 6e567765
     sys.exit(1)
 PY
 }
